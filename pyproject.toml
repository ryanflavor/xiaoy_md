[project]
name = "market-data-service"
version = "0.1.0"
description = "A high-performance market data service using hexagonal architecture"
readme = "README.md"
requires-python = ">=3.13,<3.14"
license = {text = "MIT"}
authors = [
    {name = "Development Team", email = "dev@example.com"}
]
keywords = ["market-data", "trading", "nats", "hexagonal-architecture"]
classifiers = [
    "Development Status :: 3 - Alpha",
    "Intended Audience :: Developers",
    "License :: OSI Approved :: MIT License",
    "Programming Language :: Python :: 3",
    "Programming Language :: Python :: 3.13",
    "Topic :: Software Development :: Libraries :: Python Modules",
    "Topic :: Office/Business :: Financial :: Investment",
]

dependencies = [
    "pydantic>=2.5.0",
    "nats-py>=2.7.0",
    "asyncio-mqtt>=0.16.0",
    "python-json-logger>=2.0.0",
    "python-dotenv>=1.0.0",
    "pydantic-settings>=2.10.1",
]



[project.urls]
Homepage = "https://github.com/yourorg/market-data-service"
Documentation = "https://market-data-service.readthedocs.io"
Repository = "https://github.com/yourorg/market-data-service.git"
Issues = "https://github.com/yourorg/market-data-service/issues"

[project.scripts]
market-data = "src.__main__:main"

[build-system]
requires = ["hatchling"]
build-backend = "hatchling.build"

[tool.hatch.build]
packages = ["src"]

[tool.uv]
dev-dependencies = [
    "pytest>=8.0.0",
    "pytest-asyncio>=0.23.0",
    "pytest-cov>=4.1.0",
    "pytest-mock>=3.12.0",
    "pytest-timeout>=2.4.0",
    "faker>=22.0.0",
    "hypothesis>=6.92.0",
    "black==24.10.0",
    "mypy>=1.8.0",
    "ruff==0.8.0",
    "pre-commit>=3.6.0",
    "detect-secrets>=1.5.0",
    "types-pyyaml>=6.0.12.20250822",
<<<<<<< HEAD
    "mkdocs>=1.5.0",
    "mkdocs-material>=9.5.0",
    "mkdocstrings>=0.24.0",
    "mkdocstrings-python>=1.7.0",
=======
    "pytest-timeout>=2.4.0",
>>>>>>> a0b6e9a9
]

# Black: Code formatting (focus on style consistency)
[tool.black]
line-length = 88
target-version = ['py313']
include = '\.pyi?$'
preview = false  # Disable preview features for stability

# Exclude patterns
extend-exclude = '''
/(
    \.eggs
  | \.git
  | \.hg
  | \.mypy_cache
  | \.tox
  | \.venv
  | _build
  | buck-out
  | build
  | dist
  | migrations
  | \.bmad-core
  | references
)/
'''

# Force consistent string quotes
skip-string-normalization = false  # Normalize to double quotes
skip-magic-trailing-comma = false  # Keep magic trailing commas

# Mypy type checker configuration
[tool.mypy]
python_version = "3.13"
strict = true
warn_return_any = true
warn_unused_configs = true
disallow_untyped_defs = true
disallow_any_unimported = false
disallow_any_expr = false
disallow_any_decorated = false
disallow_any_explicit = false
disallow_any_generics = false
disallow_subclassing_any = false
no_implicit_optional = true
check_untyped_defs = true
warn_redundant_casts = true
warn_unused_ignores = true
warn_no_return = true
follow_imports = "normal"
show_error_codes = true
pretty = true
namespace_packages = true
explicit_package_bases = true
exclude = [
    "docs/",
    "build/",
    "dist/",
    ".venv/",
    "venv/",
    "references/",
    "htmlcov/",
    ".git/",
    "__pycache__/",
]

# Mypy per-module options
[[tool.mypy.overrides]]
module = "tests.*"
disallow_untyped_defs = false  # Don't require type annotations
check_untyped_defs = true       # But check code inside untyped functions
disallow_untyped_calls = false  # Allow calling untyped functions
disallow_incomplete_defs = false
warn_return_any = false
warn_unused_ignores = false

[[tool.mypy.overrides]]
module = "nats.*"
ignore_missing_imports = true

[[tool.mypy.overrides]]
module = "asyncio_mqtt.*"
ignore_missing_imports = true

# isort configuration removed - using Ruff's import sorting (I rules)

# Ruff: Modern Python linter (replaces flake8, isort, pyupgrade, etc.)
[tool.ruff]
target-version = "py313"
line-length = 88  # Match Black
fix = false  # Disable global auto-fix; use pre-commit to apply fixes

# Exclude reference and build directories
exclude = [
    "references/",
    ".bmad-core/",
    ".git/",
    ".venv/",
    "build/",
    "dist/",
    "__pycache__/",
]

[tool.ruff.lint]

# Enable comprehensive rule sets
select = [
    # Core quality rules
    "E",     # pycodestyle errors
    "W",     # pycodestyle warnings
    "F",     # pyflakes
    "I",     # isort (import sorting)
    "N",     # pep8-naming
    "D",     # pydocstyle (docstring conventions)

    # Advanced code quality
    "B",     # flake8-bugbear (common bugs)
    "C4",    # flake8-comprehensions
    "SIM",   # flake8-simplify
    "UP",    # pyupgrade (modern Python)
    "RUF",   # Ruff-specific rules

    # Security & best practices

    "BLE",   # flake8-blind-except
    "FBT",   # flake8-boolean-trap
    "A",     # flake8-builtins
    "COM",   # flake8-commas
    "ICN",   # flake8-import-conventions
    "PIE",   # flake8-pie
    "T20",   # flake8-print
    "PYI",   # flake8-pyi
    "PT",    # flake8-pytest-style

    "RSE",   # flake8-raise
    "RET",   # flake8-return
    "SLF",   # flake8-self
    "SLOT",  # flake8-slots
    "TID",   # flake8-tidy-imports
    "TCH",   # flake8-type-checking
    "ARG",   # flake8-unused-arguments
    "PTH",   # flake8-use-pathlib
    "ERA",   # eradicate (commented-out code)
    "PGH",   # pygrep-hooks
    "PL",    # pylint
    "TRY",   # tryceratops
    "PERF",  # perflint
]

# Ignore rules that conflict with Black or are too strict for this project
ignore = [
    # Formatting (handled by Black)
    "E501",   # line too long
    "W191",   # indentation contains tabs
    "E111",   # indentation is not a multiple of four
    "E114",   # indentation is not a multiple of four (comment)
    "E117",   # over-indented
    "D206",   # docstring should be indented with spaces
    "D300",   # use """triple double quotes"""

    # Too strict for development
    "D100",   # missing docstring in public module
    "D101",   # missing docstring in public class
    "D102",   # missing docstring in public method
    "D103",   # missing docstring in public function
    "D104",   # missing docstring in public package
    "D105",   # missing docstring in magic method
    "S101",   # use of assert (common in tests)
    "FBT001", # boolean positional arg
    "FBT002", # boolean default arg
    "COM812", # trailing comma (handled by Black)
    "ISC001", # string concatenation (conflicts with Black)

    # Project-specific ignores
    "T201",   # print statements (allowed in scripts)
    "S603",   # subprocess without shell=True check
    "S607",   # starting process with partial executable path
]

# Configure import sorting (replaces isort)
[tool.ruff.lint.isort]
known-first-party = ["src"]
force-single-line = false
force-sort-within-sections = true
single-line-exclusions = ["typing"]

# Per-file rule customization - NO EVASION
[tool.ruff.lint.per-file-ignores]
"tests/*" = [
    "S101",    # assert statements (required by pytest)
    "PLC0415", # allow imports inside test functions for patching/reloads
]
"scripts/*" = [
    "T201",    # print statements (required for user feedback)
]
"scripts/check_architecture.py" = [
    "N802",    # AST visitor methods (visit_Import/visit_ImportFrom required by AST API)
]

# Disable ruff-format since we use Black
# [tool.ruff.format]  # Commented out to avoid conflict with Black

# Pytest configuration
[tool.pytest.ini_options]
minversion = "8.0"
testpaths = ["tests"]
python_files = ["test_*.py", "*_test.py"]
python_classes = ["Test*"]
python_functions = ["test_*"]
addopts = [
    "-ra",
    "--strict-markers",
    "--strict-config",
    "--cov=src",
    "--cov-branch",
    "--cov-report=term-missing:skip-covered",
    "--cov-report=html",
    "--cov-report=xml",
    "--cov-fail-under=80",
]
markers = [
    "unit: Unit tests",
    "integration: Integration tests",
    "e2e: End-to-end tests",
    "slow: Slow tests",
    "smoke: Smoke tests",
]
asyncio_mode = "auto"

# Coverage configuration
[tool.coverage.run]
source = ["src"]
branch = true
parallel = true
omit = [
    "*/tests/*",
    "*/__init__.py",
    "*/migrations/*",
]

[tool.coverage.report]
exclude_lines = [
    "pragma: no cover",
    "def __repr__",
    "def __str__",
    "if self.debug:",
    "if __name__ == \"__main__\":",
    "raise AssertionError",
    "raise NotImplementedError",
    "if TYPE_CHECKING:",
    "@abstractmethod",
    "@abc.abstractmethod",
]
precision = 2
show_missing = true

[tool.coverage.html]
directory = "htmlcov"<|MERGE_RESOLUTION|>--- conflicted
+++ resolved
@@ -52,7 +52,6 @@
     "pytest-asyncio>=0.23.0",
     "pytest-cov>=4.1.0",
     "pytest-mock>=3.12.0",
-    "pytest-timeout>=2.4.0",
     "faker>=22.0.0",
     "hypothesis>=6.92.0",
     "black==24.10.0",
@@ -61,14 +60,11 @@
     "pre-commit>=3.6.0",
     "detect-secrets>=1.5.0",
     "types-pyyaml>=6.0.12.20250822",
-<<<<<<< HEAD
     "mkdocs>=1.5.0",
     "mkdocs-material>=9.5.0",
     "mkdocstrings>=0.24.0",
     "mkdocstrings-python>=1.7.0",
-=======
     "pytest-timeout>=2.4.0",
->>>>>>> a0b6e9a9
 ]
 
 # Black: Code formatting (focus on style consistency)
@@ -261,12 +257,23 @@
 "tests/*" = [
     "S101",    # assert statements (required by pytest)
     "PLC0415", # allow imports inside test functions for patching/reloads
+    "ARG001",  # allow unused test fixture args
+    "B007",    # allow unused loop variables in tests
+    "F841",    # allow assigned-but-unused in tests
+    "PT011",   # broad pytest.raises in tests
+    "B017",    # broad Exception in tests
+    "SIM117",  # nested with in tests
+    "PLR2004", # magic numbers in tests
 ]
 "scripts/*" = [
     "T201",    # print statements (required for user feedback)
 ]
 "scripts/check_architecture.py" = [
     "N802",    # AST visitor methods (visit_Import/visit_ImportFrom required by AST API)
+]
+"src/infrastructure/nats_publisher.py" = [
+    "N814",    # allow aliasing Client as NATS for test patching
+    "BLE001",  # broad exception in retry wrapper (operational guard)
 ]
 
 # Disable ruff-format since we use Black
