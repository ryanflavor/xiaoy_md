--- conflicted
+++ resolved
@@ -26,10 +26,7 @@
   # NATS Message Broker
   nats:
     image: nats:${NATS_VERSION:-latest}
-<<<<<<< HEAD
-=======
     container_name: ${NATS_CONTAINER_NAME:-nats}
->>>>>>> aed8ca2d
     # Always load server configuration (auth, jetstream, limits)
     command: ${NATS_COMMAND:--c /etc/nats/nats-server.conf}
     ports:
