--- conflicted
+++ resolved
@@ -193,19 +193,12 @@
         uses: docker/setup-buildx-action@v3
 
       - name: Start services with Docker Compose
-<<<<<<< HEAD
-        env:
-          ENVIRONMENT: test
-          NATS_USER: testuser  # pragma: allowlist secret
-          NATS_PASSWORD: testpass  # pragma: allowlist secret
         run: |
           # Use simplified docker-compose.yml with test env
+          export ENVIRONMENT=test
+          export NATS_USER="${{ secrets.NATS_USER }}"
+          export NATS_PASSWORD="${{ secrets.NATS_PASSWORD }}"
           docker compose up -d
-=======
-        run: |
-          # Use simplified docker-compose.yml with test env
-          ENVIRONMENT=test NATS_USER=testuser NATS_PASSWORD=testpass docker compose up -d
->>>>>>> a0b6e9a9
           echo "Waiting for services to be ready..."
           sleep 15
 
@@ -214,11 +207,6 @@
           # Check NATS is running
           docker compose ps
           docker compose logs nats | tail -20
-<<<<<<< HEAD
-
-=======
-          
->>>>>>> a0b6e9a9
           # Check app is running
           docker compose logs market-data-service | tail -20
 
@@ -226,11 +214,6 @@
         run: |
           # Run integration tests against the containerized stack
           uv run pytest tests/integration/test_nats_health_check.py -v --tb=short
-<<<<<<< HEAD
-
-=======
-          
->>>>>>> a0b6e9a9
       - name: Run security tests
         run: |
           # Run basic authentication tests
@@ -248,85 +231,41 @@
         if: always()
         run: |
           docker compose down -v
-<<<<<<< HEAD
-
-=======
-          
->>>>>>> a0b6e9a9
   security-test:
     name: Security Configuration Tests
     runs-on: ubuntu-latest
     needs: docker-build
     timeout-minutes: 10
-<<<<<<< HEAD
-
-    steps:
-      - name: Checkout code
-        uses: actions/checkout@v4
-
-=======
-    
-    steps:
-      - name: Checkout code
-        uses: actions/checkout@v4
-        
->>>>>>> a0b6e9a9
+    steps:
+      - name: Checkout code
+        uses: actions/checkout@v4
       - name: Set up Python 3.13
         uses: actions/setup-python@v5
         with:
           python-version: '3.13'
-<<<<<<< HEAD
-
-=======
-          
->>>>>>> a0b6e9a9
       - name: Install uv
         uses: astral-sh/setup-uv@v3
         with:
           enable-cache: true
-<<<<<<< HEAD
-
-=======
-          
->>>>>>> a0b6e9a9
       - name: Install dependencies
         run: |
           uv sync --frozen
           uv pip install nats-py aiohttp
-<<<<<<< HEAD
-
       - name: Start services for auth testing
-        env:
-          ENVIRONMENT: test
-          NATS_USER: testuser  # pragma: allowlist secret
-          NATS_PASSWORD: testpass  # pragma: allowlist secret
         run: |
           # Start services with authentication
+          export ENVIRONMENT=test
+          export NATS_USER="${{ secrets.NATS_USER }}"
+          export NATS_PASSWORD="${{ secrets.NATS_PASSWORD }}"
           docker compose up -d
           echo "Waiting for services to be ready..."
           sleep 15
-
-=======
-          
-      - name: Start services for auth testing
-        run: |
-          # Start services with authentication
-          ENVIRONMENT=test NATS_USER=testuser NATS_PASSWORD=testpass docker compose up -d
-          echo "Waiting for services to be ready..."
-          sleep 15
-          
->>>>>>> a0b6e9a9
       - name: Test authentication enforcement
         run: |
           # Verify auth is configured in docker-compose
           grep -q "NATS_USER" docker-compose.yml
           grep -q "NATS_PASSWORD" docker-compose.yml
           echo "✓ Authentication configured in docker-compose.yml"
-<<<<<<< HEAD
-
-=======
-          
->>>>>>> a0b6e9a9
           # Test health check works with auth
           RESPONSE=$(docker exec market-data-service python -c "
           import asyncio, nats, json
@@ -338,22 +277,12 @@
               await nc.close()
           asyncio.run(test())
           ")
-<<<<<<< HEAD
-
-=======
-          
->>>>>>> a0b6e9a9
           if [ "$RESPONSE" = "healthy" ]; then
               echo "✓ Health check working with authentication"
           else
               echo "✗ Health check failed: $RESPONSE"
               exit 1
           fi
-<<<<<<< HEAD
-
-=======
-          
->>>>>>> a0b6e9a9
       - name: Stop services
         if: always()
         run: |
