--- conflicted
+++ resolved
@@ -17,7 +17,6 @@
 ENV https_proxy=${HTTPS_PROXY}
 ENV no_proxy=${NO_PROXY}
 
-<<<<<<< HEAD
 # Install build dependencies for vnpy-ctp
 RUN apt-get update && apt-get install -y \
     gcc \
@@ -32,17 +31,6 @@
 # Copy minimal files required for pip install
 COPY pyproject.toml README.md ./
 COPY src/ ./src/
-
-=======
-# Create a virtual environment and install project (runtime deps only)
-RUN python -m venv /app/.venv
-ENV PATH="/app/.venv/bin:${PATH}"
-
-# Copy minimal files required for pip install
-COPY pyproject.toml README.md ./
-COPY src/ ./src/
-
->>>>>>> bff1f952
 RUN pip install --no-cache-dir .
 
 # Stage 2: Runtime stage
